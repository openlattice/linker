--- conflicted
+++ resolved
@@ -207,13 +207,8 @@
         var indexCount = 0
         val entitiesById = dataQueryService.getEntitiesById(entitySet.id, propertyTypeMap, batchToIndex)
 
-<<<<<<< HEAD
-        if (elasticsearchApi.createBulkEntityData(entitySet.id, entitiesById)) {
+        if (entitiesById.isNotEmpty() && elasticsearchApi.createBulkEntityData(entitySet.id, entitiesById)) {
             indexCount += dataManager.markAsIndexed(mapOf(entitySet.id to Optional.of(batchToIndex)), false)
-=======
-        if (entitiesById.isNotEmpty() && elasticsearchApi.createBulkEntityData(entitySetId, entitiesById)) {
-            indexCount += dataQueryService.markAsIndexed(entitySetId, batchToIndex)
->>>>>>> f200fe21
             logger.info(
                     "Indexed batch of {} elements for {} ({}) in {} ms",
                     indexCount,

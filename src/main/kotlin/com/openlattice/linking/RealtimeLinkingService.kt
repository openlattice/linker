--- conflicted
+++ resolved
@@ -66,15 +66,10 @@
         private val gqs: LinkingQueryService,
         private val executor: ListeningExecutorService,
         private val linkableTypes: Set<UUID>,
-<<<<<<< HEAD
-        private val entitySetBlacklist : Set<UUID>,
+        private val entitySetBlacklist: Set<UUID>,
+        private val whitelist: Optional<Set<UUID>>,
         private val blockSize: Int,
         private val eventBus: EventBus
-=======
-        private val entitySetBlacklist: Set<UUID>,
-        private val whitelist: Optional<Set<UUID>>,
-        private val blockSize: Int
->>>>>>> eac8e4de
 ) {
     companion object {
         private val logger = LoggerFactory.getLogger(RealtimeLinkingService::class.java)
@@ -232,6 +227,7 @@
                         .map(EntitySet::getId)
                         .toSet()
 
+
                 logger.info("Running linking using the following linkable entity sets {}.", linkableEntitySets)
 
                 var entitiesNeedingLinking = gqs

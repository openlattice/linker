package com.openlattice.linking.controllers


import com.openlattice.authorization.AuthorizationManager
import com.openlattice.authorization.AuthorizingComponent
import com.openlattice.datastore.services.EdmManager
<<<<<<< HEAD
import com.openlattice.indexing.configuration.LinkingConfiguration
import com.openlattice.linking.EntityKeyPair
=======
import com.openlattice.linking.LinkingConfiguration
>>>>>>> baff92d3
import com.openlattice.linking.LinkingQueryService
import com.openlattice.linking.MatchedEntityPair
import com.openlattice.linking.RealtimeLinkingApi
import org.slf4j.LoggerFactory
import org.springframework.http.MediaType
import org.springframework.web.bind.annotation.PathVariable
import org.springframework.web.bind.annotation.RequestMapping
import org.springframework.web.bind.annotation.RequestMethod
import org.springframework.web.bind.annotation.RestController
import java.util.*
import javax.inject.Inject

@RestController
@RequestMapping(RealtimeLinkingApi.CONTROLLER)
class RealtimeLinkingController(


        lc: LinkingConfiguration
) : RealtimeLinkingApi, AuthorizingComponent {
    @Inject
    private lateinit var lqs: LinkingQueryService

    @Inject
    private lateinit var authz: AuthorizationManager

    @Inject
    private lateinit var edm: EdmManager

    private lateinit var entitySetBlacklist: Set<UUID>
    private lateinit var whitelist: Optional<Set<UUID>>
    private lateinit var linkableTypes: Set<UUID>

    @Inject
    fun setLinkingConfiguration(lc: LinkingConfiguration) {
        entitySetBlacklist = lc.blacklist
        whitelist = lc.whitelist
        linkableTypes = edm.getEntityTypeUuids(lc.entityTypes)
    }

    override fun getAuthorizationManager(): AuthorizationManager {
        return authz
    }

    companion object {
        private val logger = LoggerFactory.getLogger(RealtimeLinkingController::class.java)
    }

    @RequestMapping(
            path = [RealtimeLinkingApi.FINISHED + RealtimeLinkingApi.SET],
            method = [RequestMethod.GET],
            produces = [MediaType.APPLICATION_JSON_VALUE]
    )
    override fun getLinkingFinishedEntitySets(): Set<UUID> {
        ensureAdminAccess()
        val linkableEntitySets = lqs
                .getLinkableEntitySets(linkableTypes, entitySetBlacklist, whitelist.orElse(setOf()))
                .toSet()
        val entitySetsNeedLinking = lqs.getEntitiesNotLinked(linkableEntitySets).map { it.first }
        return linkableEntitySets.minus(entitySetsNeedLinking)
    }

    @RequestMapping(
            path = [RealtimeLinkingApi.MATCHED + RealtimeLinkingApi.LINKING_ID_PATH],
            method = [RequestMethod.GET],
            produces = [MediaType.APPLICATION_JSON_VALUE])
    override fun getMatchedEntitiesForLinkingId(
            @PathVariable(RealtimeLinkingApi.LINKING_ID) linkingId: UUID
    ): Set<MatchedEntityPair> {
        ensureAdminAccess()
        val matches = lqs.getClustersContaining(setOf(linkingId)).getValue(linkingId)
        val matchedEntityPairs = HashSet<MatchedEntityPair>()

        matches.forEach {
            val first = it
            first.value.forEach {
                matchedEntityPairs.add(MatchedEntityPair(EntityKeyPair(first.key, it.key), it.value))
            }
        }

        return matchedEntityPairs
    }
}<|MERGE_RESOLUTION|>--- conflicted
+++ resolved
@@ -1,15 +1,10 @@
 package com.openlattice.linking.controllers
-
 
 import com.openlattice.authorization.AuthorizationManager
 import com.openlattice.authorization.AuthorizingComponent
 import com.openlattice.datastore.services.EdmManager
-<<<<<<< HEAD
-import com.openlattice.indexing.configuration.LinkingConfiguration
+import com.openlattice.linking.LinkingConfiguration
 import com.openlattice.linking.EntityKeyPair
-=======
-import com.openlattice.linking.LinkingConfiguration
->>>>>>> baff92d3
 import com.openlattice.linking.LinkingQueryService
 import com.openlattice.linking.MatchedEntityPair
 import com.openlattice.linking.RealtimeLinkingApi
@@ -19,14 +14,12 @@
 import org.springframework.web.bind.annotation.RequestMapping
 import org.springframework.web.bind.annotation.RequestMethod
 import org.springframework.web.bind.annotation.RestController
-import java.util.*
+import java.util.UUID
 import javax.inject.Inject
 
 @RestController
 @RequestMapping(RealtimeLinkingApi.CONTROLLER)
 class RealtimeLinkingController(
-
-
         lc: LinkingConfiguration
 ) : RealtimeLinkingApi, AuthorizingComponent {
     @Inject
@@ -38,14 +31,11 @@
     @Inject
     private lateinit var edm: EdmManager
 
-    private lateinit var entitySetBlacklist: Set<UUID>
-    private lateinit var whitelist: Optional<Set<UUID>>
+    private val entitySetBlacklist = lc.blacklist
+    private val whitelist = lc.whitelist
     private lateinit var linkableTypes: Set<UUID>
 
-    @Inject
-    fun setLinkingConfiguration(lc: LinkingConfiguration) {
-        entitySetBlacklist = lc.blacklist
-        whitelist = lc.whitelist
+    init {
         linkableTypes = edm.getEntityTypeUuids(lc.entityTypes)
     }
 

/*
 * Copyright (C) 2018. OpenLattice, Inc.
 *
 * This program is free software: you can redistribute it and/or modify
 * it under the terms of the GNU General Public License as published by
 * the Free Software Foundation, either version 3 of the License, or
 * (at your option) any later version.
 *
 * This program is distributed in the hope that it will be useful,
 * but WITHOUT ANY WARRANTY; without even the implied warranty of
 * MERCHANTABILITY or FITNESS FOR A PARTICULAR PURPOSE.  See the
 * GNU General Public License for more details.
 *
 * You should have received a copy of the GNU General Public License
 * along with this program.  If not, see <http://www.gnu.org/licenses/>.
 *
 * You can contact the owner of the copyright at support@openlattice.com
 *
 *
 */

package com.openlattice.linking

import com.google.common.collect.SetMultimap
import com.openlattice.data.EntityDataKey
import com.openlattice.postgres.streams.BasePostgresIterable
import com.openlattice.postgres.streams.PostgresIterable
import java.util.*
import java.util.stream.Stream

/**
 *
 */
interface DataLoader {
    fun getEntity(dataKey: EntityDataKey): Map<UUID, Set<Any>>
    fun getEntities(dataKeys: Set<EntityDataKey>): Map<EntityDataKey, Map<UUID, Set<Any>>>
<<<<<<< HEAD
    fun getEntityStream(entitySetId: UUID, entityKeyIds: Set<UUID>): Map<UUID, Map<UUID, Set<Any>>>
=======
    fun getEntityStream(entitySetId: UUID, entityKeyIds: Set<UUID>): BasePostgresIterable<Pair<UUID, Map<UUID, Set<Any>>>>
>>>>>>> d2e2dc3d
}<|MERGE_RESOLUTION|>--- conflicted
+++ resolved
@@ -34,9 +34,5 @@
 interface DataLoader {
     fun getEntity(dataKey: EntityDataKey): Map<UUID, Set<Any>>
     fun getEntities(dataKeys: Set<EntityDataKey>): Map<EntityDataKey, Map<UUID, Set<Any>>>
-<<<<<<< HEAD
-    fun getEntityStream(entitySetId: UUID, entityKeyIds: Set<UUID>): Map<UUID, Map<UUID, Set<Any>>>
-=======
     fun getEntityStream(entitySetId: UUID, entityKeyIds: Set<UUID>): BasePostgresIterable<Pair<UUID, Map<UUID, Set<Any>>>>
->>>>>>> d2e2dc3d
 }
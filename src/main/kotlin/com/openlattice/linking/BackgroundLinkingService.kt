--- conflicted
+++ resolved
@@ -76,22 +76,12 @@
     @Scheduled(fixedRate = LINKING_RATE)
     fun enqueue() {
         try {
-<<<<<<< HEAD
             val filteredLinkableEntitySetIds = entitySets.keySet(
                     Predicates.and(
                             Predicates.`in`(EntitySetMapstore.ENTITY_TYPE_ID_INDEX, *linkableTypes.toTypedArray()),
                             Predicates.notEqual(EntitySetMapstore.FLAGS_INDEX, EntitySetFlag.LINKING)
                     )
             )
-=======
-            while (true) {
-                val filteredLinkableEntitySetIds = entitySets.keySet(
-                        Predicates.and(
-                                Predicates.`in`<UUID, EntitySet>(EntitySetMapstore.ENTITY_TYPE_ID_INDEX, *linkableTypes.toTypedArray()),
-                                Predicates.notEqual<UUID, EntitySet>(EntitySetMapstore.FLAGS_INDEX, EntitySetFlag.LINKING)
-                        )
-                )
->>>>>>> 8871b908
 
             val rest = filteredLinkableEntitySetIds.asSequence().filter {
                 !priorityEntitySets.contains(it)

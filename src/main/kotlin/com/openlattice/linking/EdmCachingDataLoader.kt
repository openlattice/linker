/*
 * Copyright (C) 2018. OpenLattice, Inc.
 *
 * This program is free software: you can redistribute it and/or modify
 * it under the terms of the GNU General Public License as published by
 * the Free Software Foundation, either version 3 of the License, or
 * (at your option) any later version.
 *
 * This program is distributed in the hope that it will be useful,
 * but WITHOUT ANY WARRANTY; without even the implied warranty of
 * MERCHANTABILITY or FITNESS FOR A PARTICULAR PURPOSE.  See the
 * GNU General Public License for more details.
 *
 * You should have received a copy of the GNU General Public License
 * along with this program.  If not, see <http://www.gnu.org/licenses/>.
 *
 * You can contact the owner of the copyright at support@openlattice.com
 *
 *
 */

package com.openlattice.linking

import com.google.common.base.Suppliers
import com.hazelcast.core.HazelcastInstance
import com.hazelcast.core.IMap
import com.hazelcast.query.Predicates
import com.openlattice.data.EntityDataKey
import com.openlattice.data.storage.MetadataOption
import com.openlattice.data.storage.PostgresEntityDataQueryService
import com.openlattice.edm.type.EntityType
import com.openlattice.edm.type.PropertyType
import com.openlattice.hazelcast.HazelcastMap
<<<<<<< HEAD
import com.openlattice.linking.util.PersonProperties
import com.openlattice.postgres.mapstores.EntityTypeMapstore
=======
import com.openlattice.postgres.streams.BasePostgresIterable
>>>>>>> d2e2dc3d
import com.openlattice.postgres.streams.PostgresIterable
import org.slf4j.LoggerFactory
import java.util.*
import java.util.concurrent.TimeUnit

/**
 *
 * @author Matthew Tamayo-Rios &lt;matthew@openlattice.com&gt;
 */
class EdmCachingDataLoader(
        private val dataQueryService: PostgresEntityDataQueryService,
        hazelcast: HazelcastInstance
) : DataLoader {
    companion object {
        private val logger = LoggerFactory.getLogger(EdmCachingDataLoader::class.java)
    }

    private val entityTypes: IMap<UUID, EntityType> = hazelcast.getMap(HazelcastMap.ENTITY_TYPES.name)

    private val propertyTypes: IMap<UUID, PropertyType> = hazelcast.getMap(HazelcastMap.PROPERTY_TYPES.name)
    private val personEntityType = entityTypes.values(
            Predicates.equal(EntityTypeMapstore.FULLQUALIFIED_NAME_PREDICATE, PersonProperties.PERSON_TYPE_FQN.fullQualifiedNameAsString)
    ).first()
    private val authorizedPropertyTypesCache = Suppliers.memoizeWithExpiration(
            { propertyTypes.getAll(personEntityType.properties) },
            REFRESH_PROPERTY_TYPES_INTERVAL_MILLIS,
            TimeUnit.MILLISECONDS
    )

    override fun getEntity(dataKey: EntityDataKey): Map<UUID, Set<Any>> {
        return getEntities(setOf(dataKey)).entries.first().value
    }

    override fun getEntities(dataKeys: Set<EntityDataKey>): Map<EntityDataKey, Map<UUID, Set<Any>>> {
        return dataKeys
                .groupBy({ it.entitySetId }, { it.entityKeyId })
                .mapValues { it.value.toSet() }
                .flatMap { edkp ->
                    getEntityStream(edkp.key, edkp.value).map { EntityDataKey(edkp.key, it.key) to it.value }
                }
                .toMap()
    }

    override fun getEntityStream(
            entitySetId: UUID, entityKeyIds: Set<UUID>
<<<<<<< HEAD
    ): Map<UUID, Map<UUID, Set<Any>>> {
        return dataQueryService.getEntitiesWithPropertyTypeIds(
                mapOf(entitySetId to Optional.of(entityKeyIds)),
                mapOf(entitySetId to authorizedPropertyTypesCache.get()),
                metadataOptions = EnumSet.noneOf(MetadataOption::class.java)
=======
    ): BasePostgresIterable<Pair<UUID, Map<UUID, Set<Any>>>> {
        return dataQueryService.getEntitySetWithPropertyTypeIdsIterable(
                mapOf(entitySetId to Optional.of(entityKeyIds)),
                mapOf( entitySetId to authorizedPropertyTypesCache.get() ),
                EnumSet.noneOf(MetadataOption::class.java)
>>>>>>> d2e2dc3d
        )
    }

}<|MERGE_RESOLUTION|>--- conflicted
+++ resolved
@@ -31,12 +31,9 @@
 import com.openlattice.edm.type.EntityType
 import com.openlattice.edm.type.PropertyType
 import com.openlattice.hazelcast.HazelcastMap
-<<<<<<< HEAD
 import com.openlattice.linking.util.PersonProperties
 import com.openlattice.postgres.mapstores.EntityTypeMapstore
-=======
 import com.openlattice.postgres.streams.BasePostgresIterable
->>>>>>> d2e2dc3d
 import com.openlattice.postgres.streams.PostgresIterable
 import org.slf4j.LoggerFactory
 import java.util.*
@@ -82,19 +79,11 @@
 
     override fun getEntityStream(
             entitySetId: UUID, entityKeyIds: Set<UUID>
-<<<<<<< HEAD
-    ): Map<UUID, Map<UUID, Set<Any>>> {
-        return dataQueryService.getEntitiesWithPropertyTypeIds(
-                mapOf(entitySetId to Optional.of(entityKeyIds)),
-                mapOf(entitySetId to authorizedPropertyTypesCache.get()),
-                metadataOptions = EnumSet.noneOf(MetadataOption::class.java)
-=======
     ): BasePostgresIterable<Pair<UUID, Map<UUID, Set<Any>>>> {
         return dataQueryService.getEntitySetWithPropertyTypeIdsIterable(
                 mapOf(entitySetId to Optional.of(entityKeyIds)),
                 mapOf( entitySetId to authorizedPropertyTypesCache.get() ),
                 EnumSet.noneOf(MetadataOption::class.java)
->>>>>>> d2e2dc3d
         )
     }
 

/*
 * Copyright (C) 2018. OpenLattice, Inc.
 *
 * This program is free software: you can redistribute it and/or modify
 * it under the terms of the GNU General Public License as published by
 * the Free Software Foundation, either version 3 of the License, or
 * (at your option) any later version.
 *
 * This program is distributed in the hope that it will be useful,
 * but WITHOUT ANY WARRANTY; without even the implied warranty of
 * MERCHANTABILITY or FITNESS FOR A PARTICULAR PURPOSE.  See the
 * GNU General Public License for more details.
 *
 * You should have received a copy of the GNU General Public License
 * along with this program.  If not, see <http://www.gnu.org/licenses/>.
 *
 * You can contact the owner of the copyright at support@openlattice.com
 *
 */

package com.openlattice.indexing.pods;

import com.google.common.util.concurrent.ListeningExecutorService;
import com.hazelcast.core.HazelcastInstance;
import com.openlattice.ResourceConfigurationLoader;
import com.openlattice.authorization.AuthorizationManager;
import com.openlattice.conductor.rpc.ConductorConfiguration;
import com.openlattice.conductor.rpc.ConductorElasticsearchApi;
import com.openlattice.data.EntityDatastore;
import com.openlattice.data.EntityKeyIdService;
import com.openlattice.data.ids.PostgresEntityKeyIdService;
import com.openlattice.data.storage.ByteBlobDataManager;
import com.openlattice.data.storage.HazelcastEntityDatastore;
import com.openlattice.data.storage.PostgresEntityDataQueryService;
import com.openlattice.data.storage.PostgresDataManager;
import com.openlattice.datastore.pods.ByteBlobServicePod;
import com.openlattice.datastore.services.EdmManager;
import com.openlattice.ids.HazelcastIdGenerationService;
import com.openlattice.indexing.BackgroundIndexingService;
import com.openlattice.indexing.BackgroundLinkingIndexingService;
import com.openlattice.indexing.configuration.LinkingConfiguration;
import com.openlattice.kindling.search.ConductorElasticsearchImpl;
import com.openlattice.linking.Blocker;
import com.openlattice.linking.DataLoader;
import com.openlattice.linking.EdmCachingDataLoader;
import com.openlattice.linking.LinkingQueryService;
import com.openlattice.linking.Matcher;
import com.openlattice.linking.RealtimeLinkingService;
import com.openlattice.linking.blocking.ElasticsearchBlocker;
import com.openlattice.linking.controllers.RealtimeLinkingController;
import com.openlattice.linking.graph.PostgresLinkingQueryService;
import com.zaxxer.hikari.HikariDataSource;
import org.springframework.context.annotation.Bean;
import org.springframework.context.annotation.Configuration;
import org.springframework.context.annotation.Import;

import javax.inject.Inject;
import java.io.IOException;

@Configuration
@Import( { ByteBlobServicePod.class } )
public class IndexerPostConfigurationServicesPod {

    @Inject
    private HazelcastInstance hazelcastInstance;

    @Inject
    private ConductorConfiguration conductorConfiguration;

    @Inject
    private HikariDataSource hikariDataSource;

    @Inject
    private EdmManager edm;

    @Inject
    private ListeningExecutorService executor;

    @Inject
    private Matcher matcher;

    @Inject
    private ByteBlobDataManager byteBlobDataManager;

    @Inject
    private AuthorizationManager authz;

    @Inject
    private ConductorElasticsearchApi elasticsearchApi;

    @Bean
    public HazelcastIdGenerationService idGeneration() {
        return new HazelcastIdGenerationService( hazelcastInstance );
    }

    @Bean
    public EntityKeyIdService idService() {
        return new PostgresEntityKeyIdService( hazelcastInstance, hikariDataSource, idGeneration() );
    }

    @Bean
    public PostgresEntityDataQueryService dataQueryService() {
        return new PostgresEntityDataQueryService( hikariDataSource, byteBlobDataManager );
    }

    @Bean
    public EntityDatastore entityDatastore() {
        return new HazelcastEntityDatastore( idService(), postgresDataManager(), dataQueryService() );
    }

    @Bean
    public PostgresDataManager postgresDataManager() {
        return new PostgresDataManager( hikariDataSource );
    }

    @Bean
    public BackgroundIndexingService backgroundIndexingService() throws IOException {
        return new BackgroundIndexingService( hikariDataSource,
                hazelcastInstance,
                dataQueryService(),
<<<<<<< HEAD
                elasticsearchApi(),
                postgresDataManager() );
    }

    @Bean
    public BackgroundLinkingIndexingService backgroundLinkingIndexingService() throws IOException {
        return new BackgroundLinkingIndexingService(
                hikariDataSource,
                entityDatastore(),
                elasticsearchApi(),
                postgresDataManager(),
                hazelcastInstance );
=======
                elasticsearchApi );
>>>>>>> d76da53c
    }

    @Bean
    public DataLoader dataLoader() {
        return new EdmCachingDataLoader( dataQueryService(), hazelcastInstance );
    }

    @Bean
    public Blocker blocker() throws IOException {
        return new ElasticsearchBlocker( elasticsearchApi, dataQueryService(), dataLoader(), hazelcastInstance );
    }

    @Bean
    public LinkingQueryService lqs() {
        return new PostgresLinkingQueryService( hikariDataSource );
    }

    @Bean
    public LinkingConfiguration linkingConfiguration() {
        return ResourceConfigurationLoader.loadConfiguration( LinkingConfiguration.class );
    }

    @Bean
    public RealtimeLinkingService linkingService() throws IOException {
        var lc = linkingConfiguration();
        return new RealtimeLinkingService( hazelcastInstance,
                blocker(),
                matcher,
                idService(),
                dataLoader(),
                lqs(),
                executor,
                edm.getEntityTypeUuids( lc.getEntityTypes() ),
                lc.getBlacklist(),
                lc.getWhitelist(),
                lc.getBlockSize() );
    }

    @Bean
    public RealtimeLinkingController realtimeLinkingController() {
        var lc = linkingConfiguration();
        return new RealtimeLinkingController(
                lqs(),
                authz,
                edm,
                lc );
    }
}<|MERGE_RESOLUTION|>--- conflicted
+++ resolved
@@ -118,8 +118,7 @@
         return new BackgroundIndexingService( hikariDataSource,
                 hazelcastInstance,
                 dataQueryService(),
-<<<<<<< HEAD
-                elasticsearchApi(),
+                elasticsearchApi,
                 postgresDataManager() );
     }
 
@@ -128,12 +127,9 @@
         return new BackgroundLinkingIndexingService(
                 hikariDataSource,
                 entityDatastore(),
-                elasticsearchApi(),
+                elasticsearchApi,
                 postgresDataManager(),
                 hazelcastInstance );
-=======
-                elasticsearchApi );
->>>>>>> d76da53c
     }
 
     @Bean

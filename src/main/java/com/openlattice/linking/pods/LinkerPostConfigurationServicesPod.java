--- conflicted
+++ resolved
@@ -47,6 +47,7 @@
 import com.openlattice.linking.LinkingQueryService;
 import com.openlattice.linking.Matcher;
 import com.openlattice.linking.PostgresLinkingFeedbackService;
+import com.openlattice.linking.PostgresLinkingLogService;
 import com.openlattice.linking.blocking.ElasticsearchBlocker;
 import com.openlattice.linking.controllers.RealtimeLinkingController;
 import com.openlattice.linking.graph.PostgresLinkingQueryService;
@@ -99,11 +100,10 @@
     private PartitionManager partitionManager;
 
     @Inject
-<<<<<<< HEAD
     private LinkingLogService linkingLogService;
-=======
+
+    @Inject
     private HazelcastClientProvider hazelcastClientProvider;
->>>>>>> 84236037
 
     @Bean
     public HazelcastIdGenerationService idGeneration() {
@@ -173,14 +173,11 @@
                 linkingConfiguration );
     }
 
-<<<<<<< HEAD
-=======
     @Bean
     public LinkingLogService linkingLogService() {
         return new PostgresLinkingLogService( hikariDataSource );
     }
 
->>>>>>> 84236037
     @Bean
     public RealtimeLinkingController realtimeLinkingController() {
         return new RealtimeLinkingController( linkingConfiguration, edm );
